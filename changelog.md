--- conflicted
+++ resolved
@@ -1,15 +1,14 @@
 # Changelog
 This changelog uses [Semantic Versioning 2.0.0](https://semver.org/).
 
+## `6.4.8`
+### Changes:
+ + Deprecated `IPlayerData.server` in favor of a new `server: IServer` property on the `Client` class. `IPlayerData.server` is still populated but not gauranteed to be correct after a server restart.
+
 ## `6.4.7`
-<<<<<<< HEAD
-### Changes:
- + Deprecated `IPlayerData.server` in favor of a new `server: IServer` property on the `Client` class. `IPlayerData.server` is still populated but not gauranteed to be correct after a server restart.
-=======
 ### Fixes:
  + Updated `packet-type` to latest packet ids
  + Updated `ReconnectPacket` to correct structure (thanks @armst198).
->>>>>>> 376567d9
 
 ## `6.4.6`
 ### Fixes:
